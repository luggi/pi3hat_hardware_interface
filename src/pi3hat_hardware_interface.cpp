--- conflicted
+++ resolved
@@ -681,51 +681,6 @@
             // TODO: refactor this loop to include all actuator types.
             for (auto i = 0u; i < hw_state_positions_.size(); i++)
             {
-<<<<<<< HEAD
-                // j is the index of the can frame in the pi3hat input
-                switch (hw_actuator_can_protocols_[i])
-                {
-                //     // TODO: Add support for other CAN protocols
-                // case CanProtocol::CHEETAH:
-                // {
-                //     int can_id = pi3hat_input_.rx_can[j].data[0];
-                //     if (pi3hat_input_.rx_can[j].bus == hw_actuator_can_channels_[i] && can_id == hw_actuator_can_ids_[i])
-                //     {
-                //         // parse the can frame
-                //         int p_int = (pi3hat_input_.rx_can[j].data[1] << 8) | pi3hat_input_.rx_can[j].data[2];
-                //         int v_int = (pi3hat_input_.rx_can[j].data[3] << 4) | (pi3hat_input_.rx_can[j].data[4] >> 4);
-                //         int i_int = ((pi3hat_input_.rx_can[j].data[4] & 0xF) << 8) | pi3hat_input_.rx_can[j].data[5];
-
-                //     }
-                //     break;
-                // }
-                case CanProtocol::MOTEUS:
-                {
-                    // Read the feedback from the actuators
-                    hw_actuators_[i]->processRxFrames();
-
-                    hw_state_positions_[i] = hw_actuators_[i]->getPosition();
-                    hw_state_velocities_[i] = hw_actuators_[i]->getVelocity();
-                    hw_state_efforts_[i] = hw_actuators_[i]->getEffort();
-                    break;
-                }
-
-                case CanProtocol::ODRIVE:
-                {
-                    // Read the feedback from the actuators
-                    hw_actuators_[i]->processRxFrames();
-
-                    // Update the state interfaces
-                    hw_state_positions_[i] = hw_actuators_[i]->getPosition();
-                    hw_state_velocities_[i] = hw_actuators_[i]->getVelocity();
-                    hw_state_efforts_[i] = hw_actuators_[i]->getEffort();
-                    break;
-                }
-                default:
-                    RCLCPP_ERROR(rclcpp::get_logger("Pi3HatHardwareInterface"), "Failed to receive: unknown CAN protocol");
-                    break;
-                }
-=======
                 // Read the feedback from the actuators
                 hw_actuators_[i]->processRxFrames();
 
@@ -733,7 +688,6 @@
                 hw_state_positions_[i] = hw_actuators_[i]->getPosition();
                 hw_state_velocities_[i] = hw_actuators_[i]->getVelocity();
                 hw_state_efforts_[i] = hw_actuators_[i]->getEffort();
->>>>>>> 739dd55a
             }
         }
         else
